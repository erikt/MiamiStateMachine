--- conflicted
+++ resolved
@@ -20,12 +20,8 @@
     
     /// The transition that led to the current state.
     public var enteredWith: Transition<Event, State>? {
-<<<<<<< HEAD
+        // Transition on top of the stack is the last commited.
         return transitionLog.peek
-=======
-        // Transition on top of the stack is the last commited.
-        return transistionLog.peek
->>>>>>> e214a9b5
     }
     
     /// A stack keeping track of all processed transitions
